use crate::relayer::Relayer;
use crate::relayer::MAX_RELAY_PEERS;
use ckb_core::{transaction::Transaction, Cycle};
use ckb_network::{CKBProtocolContext, PeerIndex};
use ckb_protocol::{RelayMessage, RelayTransaction as FbsRelayTransaction};
use ckb_shared::store::ChainStore;
use ckb_shared::tx_pool::types::PoolError;
use ckb_verification::TransactionError;
use failure::Error as FailureError;
use flatbuffers::FlatBufferBuilder;
use log::debug;
use numext_fixed_hash::H256;
use std::convert::TryInto;
use std::time::Duration;

const DEFAULT_BAN_TIME: Duration = Duration::from_secs(3600 * 24 * 3);

pub struct TransactionProcess<'a, CS> {
    message: &'a FbsRelayTransaction<'a>,
    relayer: &'a Relayer<CS>,
    nc: &'a CKBProtocolContext,
    peer: PeerIndex,
}

impl<'a, CS: ChainStore> TransactionProcess<'a, CS> {
    pub fn new(
        message: &'a FbsRelayTransaction,
        relayer: &'a Relayer<CS>,
        nc: &'a CKBProtocolContext,
        peer: PeerIndex,
    ) -> Self {
        TransactionProcess {
            message,
            relayer,
            nc,
            peer,
        }
    }

    pub fn execute(self) -> Result<(), FailureError> {
        let (tx, relay_cycles): (Transaction, Cycle) = (*self.message).try_into()?;
        let tx_hash = tx.hash();

        if self.already_known(tx_hash.clone()) {
            debug!(target: "relay", "discarding already known transaction {:#x}", tx_hash);
            return Ok(());
        }

        let tx_result = {
            let chain_state = self.relayer.shared.chain_state().lock();
            chain_state.add_tx_to_pool(tx.clone())
        };
        // disconnect peer if cycles mismatch
        match tx_result {
            Ok(cycles) if cycles == relay_cycles => {
                // broadcast tx
                let fbb = &mut FlatBufferBuilder::new();
                let message = RelayMessage::build_transaction(fbb, &tx, cycles);
                fbb.finish(message, None);

                let mut known_txs = self.relayer.peers.known_txs.lock();
                let selected_peers: Vec<PeerIndex> = self
                    .nc
                    .connected_peers()
                    .into_iter()
                    .filter(|target_peer| {
                        known_txs.insert(*target_peer, tx_hash.clone())
                            && (self.peer != *target_peer)
                    })
                    .take(MAX_RELAY_PEERS)
                    .collect();

                for target_peer in selected_peers {
                    self.nc
                        .send_message_to(target_peer, fbb.finished_data().to_vec());
                }
            }
<<<<<<< HEAD
            Err(PoolError::InvalidTx(TransactionError::Unknown))
            | Err(PoolError::InvalidTx(TransactionError::Conflict))
            | Err(PoolError::InvalidTx(TransactionError::Immature))
            | Err(PoolError::InvalidTx(TransactionError::CellbaseImmaturity)) => {
                // this error may occured when peer's tip is different with us,
                // we can't proof peer is bad so just ignore this
                debug!(target: "relay", "peer {} relay a conflict or unknown input / dep tx: {:?}", self.peer, tx);
=======
            Err(PoolError::InvalidTx(TransactionError::NullInput))
            | Err(PoolError::InvalidTx(TransactionError::NullDep))
            | Err(PoolError::InvalidTx(TransactionError::CapacityOverflow))
            | Err(PoolError::InvalidTx(TransactionError::DuplicateInputs))
            | Err(PoolError::InvalidTx(TransactionError::Empty))
            | Err(PoolError::InvalidTx(TransactionError::OutputsSumOverflow))
            | Err(PoolError::InvalidTx(TransactionError::InvalidScript))
            | Err(PoolError::InvalidTx(TransactionError::ScriptFailure(_)))
            | Err(PoolError::InvalidTx(TransactionError::InvalidSignature))
            | Err(PoolError::InvalidTx(TransactionError::InvalidValidSince)) => {
                debug!(target: "relay", "peer {} relay a invalid tx: {:?}", self.peer, tx);
                // TODO use report score interface
                self.nc.ban_peer(self.peer, DEFAULT_BAN_TIME);
>>>>>>> 14e0fab4
            }
            Ok(cycles) => {
                debug!(
                    target: "relay",
                    "peer {} relay wrong cycles tx: {:?} real cycles {} wrong cycles {}",
                    self.peer, tx, cycles, relay_cycles,
                );
                // TODO use report score interface
                self.nc.ban_peer(self.peer, DEFAULT_BAN_TIME);
            }
            Err(err) => {
                // this error may occured when peer's tip is different with us,
                // we can't proof peer is bad so just ignore this
                debug!(target: "relay", "peer {} relay tx verify err: {:?}, error: {:?}", self.peer, tx, err);
            }
        }

        Ok(())
    }

    fn already_known(&self, hash: H256) -> bool {
        let mut tx_filter = self.relayer.state.tx_filter.lock();
        tx_filter.insert(hash, ()).is_some()
    }
}<|MERGE_RESOLUTION|>--- conflicted
+++ resolved
@@ -75,15 +75,6 @@
                         .send_message_to(target_peer, fbb.finished_data().to_vec());
                 }
             }
-<<<<<<< HEAD
-            Err(PoolError::InvalidTx(TransactionError::Unknown))
-            | Err(PoolError::InvalidTx(TransactionError::Conflict))
-            | Err(PoolError::InvalidTx(TransactionError::Immature))
-            | Err(PoolError::InvalidTx(TransactionError::CellbaseImmaturity)) => {
-                // this error may occured when peer's tip is different with us,
-                // we can't proof peer is bad so just ignore this
-                debug!(target: "relay", "peer {} relay a conflict or unknown input / dep tx: {:?}", self.peer, tx);
-=======
             Err(PoolError::InvalidTx(TransactionError::NullInput))
             | Err(PoolError::InvalidTx(TransactionError::NullDep))
             | Err(PoolError::InvalidTx(TransactionError::CapacityOverflow))
@@ -97,7 +88,6 @@
                 debug!(target: "relay", "peer {} relay a invalid tx: {:?}", self.peer, tx);
                 // TODO use report score interface
                 self.nc.ban_peer(self.peer, DEFAULT_BAN_TIME);
->>>>>>> 14e0fab4
             }
             Ok(cycles) => {
                 debug!(
