[package]
name = "ckb-store"
version = "0.105.0-rc1"
authors = ["Nervos Core Dev <dev@nervos.org>"]
edition = "2021"
license = "MIT"
description = "TODO(doc): @quake crate description"
homepage = "https://github.com/nervosnetwork/ckb"
repository = "https://github.com/nervosnetwork/ckb"

[dependencies]
ckb-types = { path = "../util/types", version = "= 0.105.0-rc1" }
ckb-db = { path = "../db", version = "= 0.105.0-rc1" }
ckb-chain-spec = { path = "../spec", version = "= 0.105.0-rc1" }
lru = "0.7.1"
<<<<<<< HEAD
ckb-traits = { path = "../traits", version = "= 0.105.0-rc1" }
ckb-util = { path = "../util", version = "= 0.105.0-rc1" }
ckb-error = { path = "../error", version = "= 0.105.0-rc1" }
ckb-app-config = { path = "../util/app-config", version = "= 0.105.0-rc1" }
ckb-db-schema = { path = "../db-schema", version = "= 0.105.0-rc1" }
ckb-freezer = { path = "../freezer", version = "= 0.105.0-rc1" }
=======
ckb-traits = { path = "../traits", version = "= 0.105.0-pre" }
ckb-util = { path = "../util", version = "= 0.105.0-pre" }
ckb-error = { path = "../error", version = "= 0.105.0-pre" }
ckb-app-config = { path = "../util/app-config", version = "= 0.105.0-pre" }
ckb-db-schema = { path = "../db-schema", version = "= 0.105.0-pre" }
ckb-freezer = { path = "../freezer", version = "= 0.105.0-pre" }
ckb-merkle-mountain-range = "0.5.2"
>>>>>>> de391ff6

[dev-dependencies]
tempfile = "3.0"

[features]
portable = ["ckb-db/portable"]
march-native = ["ckb-db/march-native"]<|MERGE_RESOLUTION|>--- conflicted
+++ resolved
@@ -13,22 +13,13 @@
 ckb-db = { path = "../db", version = "= 0.105.0-rc1" }
 ckb-chain-spec = { path = "../spec", version = "= 0.105.0-rc1" }
 lru = "0.7.1"
-<<<<<<< HEAD
 ckb-traits = { path = "../traits", version = "= 0.105.0-rc1" }
 ckb-util = { path = "../util", version = "= 0.105.0-rc1" }
 ckb-error = { path = "../error", version = "= 0.105.0-rc1" }
 ckb-app-config = { path = "../util/app-config", version = "= 0.105.0-rc1" }
 ckb-db-schema = { path = "../db-schema", version = "= 0.105.0-rc1" }
 ckb-freezer = { path = "../freezer", version = "= 0.105.0-rc1" }
-=======
-ckb-traits = { path = "../traits", version = "= 0.105.0-pre" }
-ckb-util = { path = "../util", version = "= 0.105.0-pre" }
-ckb-error = { path = "../error", version = "= 0.105.0-pre" }
-ckb-app-config = { path = "../util/app-config", version = "= 0.105.0-pre" }
-ckb-db-schema = { path = "../db-schema", version = "= 0.105.0-pre" }
-ckb-freezer = { path = "../freezer", version = "= 0.105.0-pre" }
 ckb-merkle-mountain-range = "0.5.2"
->>>>>>> de391ff6
 
 [dev-dependencies]
 tempfile = "3.0"
