use serde::{Deserialize, Serialize};
use std::collections::HashMap;
use std::path::{Path, PathBuf};

#[derive(Clone, Debug, Default, Serialize, Deserialize)]
pub struct Config {
    #[serde(default)]
    pub path: PathBuf,
<<<<<<< HEAD
    #[serde(default)]
    pub options: HashMap<String, String>,
=======
    pub options: Option<HashMap<String, String>>,
}

impl Config {
    pub fn update_path_if_not_set<P: AsRef<Path>>(&mut self, path: P) {
        if self.path.to_str().is_none() || self.path.to_str() == Some("") {
            self.path = path.as_ref().to_path_buf();
        }
    }
>>>>>>> b9a54630
}<|MERGE_RESOLUTION|>--- conflicted
+++ resolved
@@ -6,11 +6,8 @@
 pub struct Config {
     #[serde(default)]
     pub path: PathBuf,
-<<<<<<< HEAD
     #[serde(default)]
     pub options: HashMap<String, String>,
-=======
-    pub options: Option<HashMap<String, String>>,
 }
 
 impl Config {
@@ -19,5 +16,4 @@
             self.path = path.as_ref().to_path_buf();
         }
     }
->>>>>>> b9a54630
 }