--- conflicted
+++ resolved
@@ -1,11 +1,6 @@
 [package]
-<<<<<<< HEAD
 name = "ckb-reward-calculator"
 version = "0.16.0-pre"
-=======
-name = "reward-calculator"
-version = "0.15.3"
->>>>>>> 0f604888
 license = "MIT"
 authors = ["Nervos Core Dev <dev@nervos.org>"]
 edition = "2018"
@@ -17,14 +12,11 @@
 ckb-traits = { path = "../../traits" }
 failure = "0.1.5"
 fnv = "1.0.3"
-<<<<<<< HEAD
 ckb-dao = { path = "../dao" }
+ckb-logger = { path = "../logger" }
 
 [dev-dependencies]
 ckb-chain-spec = { path = "../../spec" }
 ckb-db = { path = "../../db" }
 ckb-script = { path = "../../script" }
-ckb-occupied-capacity = { path = "../occupied-capacity" }
-=======
-ckb-logger = { path = "../logger" }
->>>>>>> 0f604888
+ckb-occupied-capacity = { path = "../occupied-capacity" }