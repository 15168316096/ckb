--- conflicted
+++ resolved
@@ -186,23 +186,6 @@
         peer_id: &PeerId,
         timeout: Duration,
     ) {
-<<<<<<< HEAD
-        debug!(target: "network", "ban peer {:?} with {:?}", peer_id, timeout);
-        let peer = self.with_peer_registry_mut(|reg| {
-            if let Some(session_id) = reg.get_key_by_peer_id(peer_id) {
-                let peer = reg.remove_peer(session_id);
-                if let Err(err) = p2p_control.disconnect(session_id) {
-                    error!(target: "network", "send message to p2p service error: {:?}", err);
-                }
-                peer
-            } else {
-                None
-            }
-        });
-        if let Some(peer) = peer {
-            self.peer_store.lock().ban_addr(&peer.address, timeout);
-        }
-=======
         info!(target: "network", "ban peer {:?} with {:?}", peer_id, timeout);
         self.peer_store.lock().ban_peer(peer_id, timeout);
         self.with_peer_registry_mut(|reg| {
@@ -213,7 +196,6 @@
                 }
             }
         });
->>>>>>> 14e0fab4
     }
 
     pub(crate) fn query_session_id(&self, peer_id: &PeerId) -> Option<SessionId> {
@@ -253,10 +235,6 @@
             )
         };
         if accept_peer_result.is_ok() {
-<<<<<<< HEAD
-            peer_store.report(&peer_id, Behaviour::Connect);
-=======
->>>>>>> 14e0fab4
             peer_store.update_status(&peer_id, Status::Connected);
         }
         accept_peer_result.map_err(Into::into)
@@ -555,10 +533,6 @@
                         .map(PublicKey::peer_id)
                         .expect("Secio must enabled");
                     self.network_state.with_peer_store_mut(|peer_store| {
-<<<<<<< HEAD
-                        peer_store.report(&peer_id, Behaviour::UnexpectedDisconnect);
-=======
->>>>>>> 14e0fab4
                         peer_store.update_status(&peer_id, Status::Disconnected);
                     })
                 }
