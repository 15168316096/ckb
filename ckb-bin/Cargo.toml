--- conflicted
+++ resolved
@@ -1,10 +1,6 @@
 [package]
 name = "ckb-bin"
-<<<<<<< HEAD
-version = "0.40.0"
-=======
 version = "0.41.0"
->>>>>>> d3a609a8
 license = "MIT"
 authors = ["Nervos Core Dev <dev@nervos.org>"]
 edition = "2018"
@@ -17,33 +13,6 @@
 serde = { version = "1.0", features = ["derive"] }
 serde_plain = "0.3.0"
 toml = "0.5"
-<<<<<<< HEAD
-ckb-app-config = { path = "../util/app-config", version = "= 0.40.0" }
-ckb-logger = { path = "../util/logger", version = "= 0.40.0" }
-ckb-logger-service = { path = "../util/logger-service", version = "= 0.40.0" }
-ckb-metrics-service = { path = "../util/metrics-service", version = "= 0.40.0" }
-ckb-util = { path = "../util", version = "= 0.40.0" }
-ckb-types = { path = "../util/types", version = "= 0.40.0" }
-ckb-channel = { path = "../util/channel", version = "= 0.40.0" }
-ckb-jsonrpc-types = { path = "../util/jsonrpc-types", version = "= 0.40.0" }
-ckb-chain = { path = "../chain", version = "= 0.40.0" }
-ckb-shared = { path = "../shared", version = "= 0.40.0" }
-ckb-store = { path = "../store", version = "= 0.40.0" }
-ckb-chain-spec = {path = "../spec", version = "= 0.40.0"}
-ckb-miner = { path = "../miner", version = "= 0.40.0" }
-ckb-network = { path = "../network", version = "= 0.40.0"}
-ckb-rpc = { path = "../rpc", version = "= 0.40.0"}
-ckb-resource = { path = "../resource", version = "= 0.40.0"}
-ckb-network-alert = { path = "../util/network-alert", version = "= 0.40.0" }
-ctrlc = { version = "3.1", features = ["termination"] }
-ckb-sync = { path = "../sync", version = "= 0.40.0"}
-ckb-instrument = { path = "../util/instrument", version = "= 0.40.0", features = ["progress_bar"] }
-ckb-build-info = { path = "../util/build-info", version = "= 0.40.0" }
-ckb-memory-tracker = { path = "../util/memory-tracker", version = "= 0.40.0" }
-ckb-chain-iter = { path = "../util/chain-iter", version = "= 0.40.0" }
-ckb-verification = { path = "../verification", version = "= 0.40.0" }
-ckb-async-runtime = { path = "../util/runtime", version = "= 0.40.0" }
-=======
 ckb-app-config = { path = "../util/app-config", version = "= 0.41.0" }
 ckb-logger = { path = "../util/logger", version = "= 0.41.0" }
 ckb-logger-service = { path = "../util/logger-service", version = "= 0.41.0" }
@@ -71,7 +40,6 @@
 ckb-verification-traits = { path = "../verification/traits", version = "= 0.41.0" }
 ckb-async-runtime = { path = "../util/runtime", version = "= 0.41.0" }
 ckb-db = { path = "../db", version = "= 0.41.0" }
->>>>>>> d3a609a8
 base64 = "0.13.0"
 tempfile = "3.0"
 rayon = "1.0"
